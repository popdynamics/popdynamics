<<<<<<< HEAD
# -*- coding: utf-8 -*-


"""
Base Population Model to handle different type of models
"""

import os
import math
import random

from scipy.integrate import odeint
import numpy

"""
First section contains general, static methods for use by BaseModel object in creating any epidemiological model object.
"""


def add_unique_tuple_to_list(a_list, a_tuple):
    """
    Adds or modifies a list of tuples, compares only the items before the last in the tuples,
    the last value in the tuple is assumed to be a value.
    """

    for i, test_tuple in enumerate(a_list):
        if test_tuple[:-1] == a_tuple[:-1]:
            a_list[i] = a_tuple
            break
    else:
        a_list.append(a_tuple)


def label_intersects_tags(label, tags):
    """
    Determine whether a string is contained within a list of strings for use in functions such as calculation of the
    force of infection, where we might want a list of all the compartments that contain a particular string
    (such as 'active' or 'infectious').

    Args:
        label: The string we're searching for
        tags: List for comparison
    """

    for tag in tags:
        if tag in label:
            return True
    return False


def make_sigmoidal_curve(y_low=0, y_high=1., x_start=0, x_inflect=0.5, multiplier=1.):
    """
    Function to make a sigmoidal curve for smooth scaling of time-variant parameter values

    Args:
        y_low: lowest y value
        y_high: highest y value
        x_inflect: inflection point of graph along the x-axis
        multiplier: if 1, slope at x_inflect goes to (0, y_low), larger
                    values makes it steeper

    Returns:
        function that increases sigmoidally from 0 y_low to y_high
        the halfway point is at x_inflect on the x-axis and the slope
        at x_inflect goes to (0, y_low) if the multiplier is 1.
    """

    amplitude = y_high - y_low
    if amplitude == 0:
        def curve(x):
            return y_low

        return curve

    x_delta = x_inflect - x_start
    slope_at_inflection = multiplier * 0.5 * amplitude / x_delta
    b = 4. * slope_at_inflection / amplitude

    def curve(x):
        arg = b * (x_inflect - x)
        # check for large values that will blow out exp
        if arg > 10.:
            return y_low
        return amplitude / (1. + math.exp(arg)) + y_low

    return curve


def make_constant_function(value):

    def curve(x):
        return value

    return curve


def make_two_step_curve(y_low, y_med, y_high, x_start, x_med, x_end):

    curve1 = make_sigmoidal_curve(
        y_high=y_med, y_low=y_low,
        x_start=x_start, x_inflect=(x_med-x_start)*0.5 + x_start,
        multiplier=4)

    curve2 = make_sigmoidal_curve(
        y_high=y_high, y_low=y_med,
        x_start=x_med, x_inflect=(x_end-x_med)*0.5 + x_med,
        multiplier=4)

    def curve(x):
        if x < x_start:
            return y_low
        if x < x_med:
            return curve1(x)
        if x < x_end:
            return curve2(x)
        return y_high

    return curve


def pick_event(event_intervals):
    i_event = 0
    cumul_intervals = []
    cumul_interval = 0.0
    for interval in event_intervals:
        cumul_interval += interval
        cumul_intervals.append(cumul_interval)
    i = random.random() * cumul_interval
    i_last_event = len(event_intervals) - 1
    while i > cumul_intervals[i_event] and i_event < i_last_event:
        i_event += 1
    return i_event


class BaseModel:
    """
    Basic concepts
      var - values that are calculated at every time step
      param - values that remain fixed throughout the model run
    """

    def __init__(self):

        # list of labels for all compartments
        self.labels = []
        self.compartments = {}

        # stores the initial value for all compartments
        self.init_compartments = {}

        # stores the values of all parameters
        # there should be no hard-coded values except as contained in this structure
        self.params = {}

        # stored list of time points
        self.times = None
        self.time = 0

        # scale-up functions, generally used for time-variant parameters,
        # whose values change in a way that is predictable before the model has been run
        self.scaleup_fns = {}

        # stores the population compartments in the model at a given time-point
        self.compartments = {}

        # stores any auxillary variables used to calculate dynamic effects (such as transmission) at each time-step
        self.vars = {}

        # total flow of each compartment
        self.flows = {}

        # variable entry (birth) rate flow(s)
        # list of 2-tuple (label, var_label)
        #   - label: name of compartment
        #   - var_label: name of var that holds the entry rate
        self.var_entry_rate_flow = []

        # fixed transfer rates (often for progression between infected states after infection has occurred)
        # list of 3-tuple (from_label, to_label, param_label)
        #   - from_label: name of compartment that loses population
        #   - to_label: name of compartment that gains population
        #   - param_label: name of param that holds the rate
        self.fixed_transfer_rate_flows = []

        # variable transfer rates (can be used either for flows that vary due to predictable effects
        # - scale-up functions - or for flows that vary due to the dynamics of the infection - force of infection)
        # list of 3-tuple (from_label, to_label, var_label)
        #   - from_label: name of compartment that loses population
        #   - to_label: name of compartment that gains population
        #   - var_label: name of var that holds the rate
        self.var_transfer_rate_flows = []

        # fixed infection death rate flows (Should only be applied to persons with active disease as a consequence of
        # the infection, while latent or preinfectious individuals should be assumed to take the population-wide
        # death rates only. Also note that for actively diseased persons, this rate is added to the population rate.)
        # list of 2-tuple (label, rate)
        #   - label: name of compartment
        #   - rate: disease specific death rate
        self.infection_death_rate_flows = []

        # the generalised death rate of all compartments
        self.background_death_rate = 0.

        # other universally required model attributes
        self.soln_array = None
        self.var_labels = None
        self.var_array = None
        self.flow_array = None

    def make_times(self, start, end, delta):
        """
        Make a list of times for integration to be performed at. Units are arbitrary.

        Args:
            start: Numerical time to start at (can be a calendar year, or zero for epidemic time, or other)
            end: Numerical end time
            delta: Interval between times
        Creates:
            self.times: List of numerical times for integration to be assessed at
        """

        assert type(start) is float or type(start) is int, 'Start time not specified with float'
        assert type(end) is float or type(end) is int, 'End time not specified with a number'
        assert type(delta) is float or type(delta) is int, 'Time increment not specified with a number'
        assert end >= start, 'End time is before start time'
        self.times = []
        step = start
        while step <= end:
            self.times.append(step)
            step += delta

    def make_times_with_n_step(self, start, end, n):
        """
        Alternative to make_times. For this one, the third argument is the number of time points required, rather than
        the step between time points.

        Args:
            start: As for make_times
            end: As for make_times
            n: Number of time points that are needed
        """

        self.times = []
        step = start
        delta = (end - start) / float(n)
        while step <= end:
            self.times.append(step)
            step += delta

    def set_compartment(self, label, init_val=0.):
        """
        Create a population compartment for the model.

        Args:
            label: String to describe the compartment
            init_val: Starting value for that compartment (default behaviour is to start from empty compartment)
        """

        assert type(label) is str, 'Compartment label for initial setting not string'
        assert type(init_val) is float or type(init_val) is int, 'Value to start % compartment from not string' % label
        assert init_val >= 0., 'Start with negative compartment not permitted'
        if label not in self.labels:
            self.labels.append(label)
        self.init_compartments[label] = init_val

    def set_param(self, label, val):
        """
        Add a parameter value to the dictionary of parameter values

        Args:
            label: String name of the compartment
            val: Value (generally float) for the parameter
        """

        assert type(label) is str, 'Parameter name is not string'
        assert type(val) is float or type(val) is int, 'Fixed parameter value is not numeric for %' % label
        self.params[label] = val

    def convert_list_to_compartments(self, vec):
        """
        Distribute the list of compartment values to create a dictionary (reverse of convert_compartments_to_list).

        Args:
            vec: List of compartment values ordered according to the labels list
        Returns:
            Dictionary with keys from labels attribute and values from vec
        """

        return {l: vec[i] for i, l in enumerate(self.labels)}

    def convert_compartments_to_list(self, compartments):
        """
        Distribute compartments dictionary to a list for making derivative function.

        Args:
            compartments: Dictionary of compartments
        Returns:
            List of compartment values with equivalent ordering to labels
        """

        return [compartments[l] for l in self.labels]

    def get_init_list(self):
        """
        Convert starting compartment size dictionary to list for integration.

        Returns:
            List of values for starting compartments
        """

        return self.convert_compartments_to_list(self.init_compartments)

    def set_scaleup_fn(self, label, fn):
        """
        Simple method to add a scale-up function to the dictionary of scale-ups.

        Args:
            label: String for name of function
            fn: The function to be added
        """

        assert type(label) is str, 'Name of scale-up function is not string'
        self.scaleup_fns[label] = fn

    def set_background_death_rate(self, param_label='demo_rate_death'):
        """
        Sets the population death rate to be applied to all compartments.

        Args:
            param_label: String for the population death rate
        """

        assert type(self.background_death_rate) is float, 'Background death rate is not float'
        assert self.background_death_rate >= 0., 'Background death rate is negative'
        self.background_death_rate = self.params[param_label]

    def set_infection_death_rate_flow(self, label, param_label):
        """
        Set an additional death rate for those with active infection.

        Args:
            label: Compartment to apply the additional death rate to
            param_label: String of the parameter to be used for setting the death rate
        """

        assert type(label) is str, 'Compartment label not string when setting infection death rate'
        assert type(param_label) is str, 'Parameter label not string when setting infection death rate'
        add_unique_tuple_to_list(self.infection_death_rate_flows, (label, self.params[param_label]))

    def set_fixed_transfer_rate_flow(self, from_label, to_label, param_label):
        """
        Set constant inter-compartmental flow, such as those related to progression through infection states after
        infection.

        Args:
            from_label: Compartment that this flow comes from
            to_label: Compartment that this flow goes into
            param_label: String of the parameter to be used for setting this transition rate
        """

        assert type(from_label) is str, 'Origin compartment label not string for setting fixed transfer rate'
        assert type(to_label) is str, 'Destination compartment label not string for setting fixed transfer rate'
        add_unique_tuple_to_list(self.fixed_transfer_rate_flows, (from_label, to_label, self.params[param_label]))

    def set_var_transfer_rate_flow(self, from_label, to_label, var_label):
        """
        Set variable inter-compartmental flow - as can be used for setting predictable time-variant inter-compartmental
        flows (such as scale-up functions) or for those that have to be calculated from the model (such as the force
        of infection).

        Args:
            from_label: Compartment that this flow comes from
            to_label: Compartment that this flow goes into
            param_label: String of the parameter to be used for setting this transition rate
        """

        assert type(from_label) is str, 'Origin compartment label not string for setting variable transfer rate'
        assert type(to_label) is str, 'Destination compartment label not string for setting variable transfer rate'
        assert type(var_label) is str, 'Function label not string for setting fixed transfer rate'
        add_unique_tuple_to_list(self.var_transfer_rate_flows, (from_label, to_label, var_label))

    def set_var_entry_rate_flow(self, label, var_label):
        """
        Set variable entry rate to model, to be used for new births into the population (and migration if required).

        Args:
            label: Compartment that this flow goes in to
            var_label: String of the var to be used for setting this entry rate
        """

        assert type(label) is str, 'Destination compartment label not string for setting variable transfer rate'
        assert type(var_label) is str, 'Function label not string for setting variable entry rate'
        add_unique_tuple_to_list(self.var_entry_rate_flow, (label, var_label))

    def calculate_scaleup_vars(self):
        """
        Find the values of the scale-up functions at a specific point in time
        (to be called within the integration process).
        """

        for label, fn in self.scaleup_fns.iteritems(): 
            self.vars[label] = fn(self.time)

    def calculate_vars(self):
        """
        Calculate self.vars that only depend on compartment values
        (i.e. those not pre-specified, such as force of infection)
        """
        pass

    def calculate_flows(self):
        """
        Main method to calculate changes in all compartment sizes based on flow rate,
        which should only depend on compartment values and self.vars already calculated in self.calculate_vars.
        """

        # start from zero for all compartments
        for label in self.labels:
            self.flows[label] = 0.

        # birth flows
        for label, var_label in self.var_entry_rate_flow:
            self.flows[label] += self.vars[var_label]

        # dynamic transmission flows
        for from_label, to_label, var_label in self.var_transfer_rate_flows:
            val = self.compartments[from_label] * self.vars[var_label]
            self.flows[from_label] -= val
            self.flows[to_label] += val

        # fixed-rate flows
        for from_label, to_label, rate in self.fixed_transfer_rate_flows:
            val = self.compartments[from_label] * rate
            self.flows[from_label] -= val
            self.flows[to_label] += val

        # background death flows
        self.vars['rate_death'] = 0.
        for label in self.labels:
            val = self.compartments[label] * self.background_death_rate
            self.flows[label] -= val
            self.vars['rate_death'] += val

        # extra infection-related death flows
        self.vars['rate_infection_death'] = 0.
        for label, rate in self.infection_death_rate_flows:
            val = self.compartments[label] * rate
            self.flows[label] -= val
            self.vars['rate_infection_death'] += val

    def prepare_vars_and_flows(self):
        """
        Calculate all scale-up function, vars and flows during integration
        """

        # clear previously populated vars dictionary
        self.vars.clear()

        # calculate vars and flows sequentially
        self.calculate_scaleup_vars()
        self.calculate_vars()
        self.calculate_flows()

    def make_derivate_fn(self):
        """
        Create the derivative function for integration
        """

        def derivative_fn(y, t):
            self.time = t
            self.compartments = self.convert_list_to_compartments(y)
            self.prepare_vars_and_flows()
            flow_vector = self.convert_compartments_to_list(self.flows)
            self.checks()
            return flow_vector

        return derivative_fn

    def init_run(self):
        """
        Starting method to integration processes
        """

        self.set_flows()
        self.var_labels = None
        self.soln_array = None
        self.var_array = None
        self.flow_array = None

        # check that each compartment has at least one entry flow or exit flow
        # (i.e. that all compartments are connected to the model)
        labels_with_entry = [v[0] for v in self.var_entry_rate_flow]
        labels_with_var_out = [v[0] for v in self.var_transfer_rate_flows]
        labels_with_var_in = [v[1] for v in self.var_transfer_rate_flows]
        labels_with_fixed_out = [v[0] for v in self.fixed_transfer_rate_flows]
        labels_with_fixed_in = [v[1] for v in self.fixed_transfer_rate_flows]

        connected_compartments \
            = labels_with_entry + labels_with_var_out + labels_with_var_in \
              + labels_with_fixed_out + labels_with_fixed_in

        for label in self.labels:
            msg = 'Compartment "%s" doesn\'t have any entry or transfer flows' % label
            assert label in connected_compartments, msg

    def integrate(self, method='explicit'):
        """
        Master integration function to prepare for integration run and then call the process to actually run the
        integration process according to the process selected in the arguments to this method.

        Args:
            method: Either 'explicit' or 'scipy' to select the integration process required
        """

        self.init_run()
        assert self.times is not None, 'Haven\'t set times yet'
        derivative = self.make_derivate_fn()
        y = self.get_init_list()
        if method == 'explicit':
            self.integrate_explicit(y, derivative)
        elif method == 'scipy':
            self.soln_array = odeint(derivative, y, self.times)
        self.calculate_diagnostics()

    def integrate_explicit(self, y, derivative, min_dt=0.05):
        """
        Integrate with Euler explicit method

        Args:
            min_dt:  Minimum time change allowed
        """

        n_component = len(y)
        n_time = len(self.times)
        self.soln_array = numpy.zeros((n_time, n_component))

        time = self.times[0]
        self.soln_array[0, :] = y
        for i_time, new_time in enumerate(self.times):
            while time < new_time:
                f = derivative(y, time)
                old_time = time
                time = time + min_dt
                dt = min_dt
                if time > new_time:
                    dt = new_time - old_time
                    time = new_time
                for i in range(n_component):
                    y[i] = y[i] + dt * f[i]
                    # hack to avoid errors due to time-step
                    if y[i] < 0.:
                        y[i] = 0.
            if i_time < n_time - 1:
                self.soln_array[i_time + 1, :] = y

    def calculate_events(self):
        """
        Calculates self.events - list of possible stochastic events
        where each event is a tuple (from_label, to_label, rate)

        If an event is triggered then a single person
        will be removed from self.compartments[from_label] to
        self.compartments[to_label]

        If from_label == None, this is an entry event
        If to_label == None, this is an extinction event
        """

        self.events = []

        # birth flows
        for label, var_label in self.var_entry_rate_flow:
            self.events.append((None, label, self.vars[var_label]))

        # dynamic transmission flows
        for from_label, to_label, var_label in self.var_transfer_rate_flows:
            val = self.compartments[from_label] * self.vars[var_label]
            if val > 0:
                self.events.append((from_label, to_label, val))

        # fixed-rate flows
        for from_label, to_label, rate in self.fixed_transfer_rate_flows:
            val = self.compartments[from_label] * rate
            if val > 0:
                self.events.append((from_label, to_label, val))

        # background death flows
        self.vars['rate_death'] = 0.
        for label in self.labels:
            val = self.compartments[label] * self.background_death_rate
            if val > 0:
                self.vars['rate_death'] += val
                self.events.append((label, None, val))

        # extra infection-related death flows
        self.vars['rate_infection_death'] = 0.
        for label, rate in self.infection_death_rate_flows:
            val = self.compartments[label] * rate
            if val > 0:
                self.vars['rate_infection_death'] += val
                self.events.append((label, None, val))

    def integrate_continuous_stochastic(self):
        """
        Run a continuous stochastic simulation. This uses the Gillespie algorithm
        to simulate events
        """

        self.init_run()

        assert self.times is not None, 'Haven\'t set times yet'

        y = self.get_init_list()
        self.compartments = self.convert_list_to_compartments(y)

        n_compartment = len(y)
        n_time = len(self.times)
        self.soln_array = numpy.zeros((n_time, n_compartment))

        time = self.times[0]
        self.soln_array[0, :] = y
        n_sample = 0
        for i_time, new_time in enumerate(self.times):

            while time < new_time:
                self.time = time
                self.calculate_vars()
                self.calculate_events()

                event_rates = [event[2] for event in self.events]
                i_event = pick_event(event_rates)

                total_rate = sum(event_rates)
                dt = - math.log(random.random()) / total_rate

                from_label, to_label, rate = self.events[i_event]
                if from_label and to_label:
                    self.compartments[from_label] -= 1
                    self.compartments[to_label] += 1
                elif to_label is None:
                    # death
                    self.compartments[from_label] -= 1
                elif from_label is None:
                    # birth
                    self.compartments[to_label] += 1

                self.checks()
                time += dt
                n_sample += 1

            if i_time < n_time - 1:
                y = self.convert_compartments_to_list(self.compartments)
                self.soln_array[i_time + 1, :] = y

        print("integrate_continuous_stochastic time:%d events:%d" % (time, n_sample))

        self.calculate_diagnostics()

    def integrate_discrete_time_stochastic(self, dt=1):
        """
        Run a continuous stochastic simulation. This uses the Tau-leaping
        extension to the Gillespie algorithm, with a Poisson estimator
        to estimate multiple events in a time-interval.
        """

        self.init_run()

        assert self.times is not None, 'Haven\'t set times yet'

        y = self.get_init_list()
        self.compartments = self.convert_list_to_compartments(y)

        n_compartment = len(y)
        n_time = len(self.times)
        self.soln_array = numpy.zeros((n_time, n_compartment))

        time = self.times[0]
        self.soln_array[0, :] = y
        for i_time, new_time in enumerate(self.times):

            while time < new_time:

                self.time = time
                self.calculate_vars()
                self.calculate_events()

                for event in self.events:
                    from_label, to_label, rate = event

                    mean = rate * dt
                    delta_population = numpy.random.poisson(mean, 1)[0]

                    if from_label and to_label:
                        if delta_population > self.compartments[from_label]:
                            delta_population = self.compartments[from_label]
                        self.compartments[from_label] -= delta_population
                        self.compartments[to_label] += delta_population
                    elif to_label is None:
                        # death
                        if delta_population > self.compartments[from_label]:
                            delta_population = self.compartments[from_label]
                        self.compartments[from_label] -= delta_population
                    elif from_label is None:
                        # birth
                        self.compartments[to_label] += delta_population

                self.checks()

                time += dt

            if i_time < n_time - 1:
                y = self.convert_compartments_to_list(self.compartments)
                self.soln_array[i_time + 1, :] = y

        self.calculate_diagnostics()


    def calculate_diagnostic_vars(self):
        """
        Calculate diagnostic vars that can depend on self.flows as well as self.vars calculated in calculate_vars
        """

        pass

    def calculate_diagnostics(self):
        """
        Run diagnostic functions to get outcomes at end of integration
        """

        # create dictionary of lists of compartment values
        self.population_soln = {}
        for label in self.labels:
            if label in self.population_soln:
                continue
            self.population_soln[label] = self.get_compartment_soln(label)

        n_time = len(self.times)
        for i in range(n_time):

            self.time = self.times[i]

            for label in self.labels:
                self.compartments[label] = self.population_soln[label][i]

            self.calculate_vars()
            self.calculate_flows()
            self.calculate_diagnostic_vars()

            # only set after self.calculate_diagnostic_vars has been run so that we have all var_labels,
            # including the ones in calculate_diagnostic_vars
            if self.var_labels is None:
                self.var_labels = self.vars.keys()
                self.var_array = numpy.zeros((n_time, len(self.var_labels)))
                self.flow_array = numpy.zeros((n_time, len(self.labels)))

            for i_label, label in enumerate(self.var_labels):
                self.var_array[i, i_label] = self.vars[label]
            for i_label, label in enumerate(self.labels):
                self.flow_array[i, i_label] = self.flows[label]

        # calculate compartment sizes as fractions of population
        self.fraction_soln = {}
        for label in self.labels:
            self.fraction_soln[label] = [
                v / t
                for v, t
                in zip(
                    self.population_soln[label],
                    self.get_var_soln('population')
                )
            ]

    def get_compartment_soln(self, label):
        """
        Find the values of a named compartment over the time steps of the integration

        Args:
            label: String for the name of the compartment of interest
        Returns:
            List of values for this compartment's values over time
        """

        assert self.soln_array is not None, 'calculate_diagnostics has not been run'
        i_label = self.labels.index(label)
        return self.soln_array[:, i_label]

    def get_var_soln(self, label):
        """
        Find the values of a var over the time steps of the integration

        Args:
            label: String for the name of the var of interest
        Returns:
            List of values for this var's values over time
        """

        assert self.var_array is not None, 'calculate_diagnostics has not been run'
        i_label = self.var_labels.index(label)
        return self.var_array[:, i_label]

    def get_flow_soln(self, label):
        """
        Find the values of a compartment's flows over the time steps of the integration

        Args:
            label: String for the name of the compartment of interest
        Returns:
            List of values for this compartment's flows over time
        """

        assert self.flow_array is not None, 'calculate_diagnostics has not been run'
        i_label = self.labels.index(label)
        return self.flow_array[:, i_label]

    def load_state(self, i_time):
        """
        Reload the compartmental state of a model from a previous time point
        (for running alternative scenarios if epidemiological changes have been made from a point in time)

        Args:
            i_time: The index of the list of times to load from
        """

        self.time = self.times[i_time]
        for i_label, label in enumerate(self.labels):
            self.compartments[label] = \
                self.soln_array[i_time, i_label]
        self.calculate_vars()

    def checks(self, error_margin=0.1):
        """
        Assertions run during the simulation, should be over-ridden for each model, but given as an example

        Args:
            error_margin: acceptable difference between target invariants
        """

        # Check all compartments are positive
        for label in self.labels:
            assert self.compartments[label] >= 0.

        # Check population is conserved across compartments
        # population_change = \
        #     self.vars['rate_birth'] \
        #     - self.vars['rate_death'] \
        #     - self.vars['rate_infection_death']
        # assert abs(sum(self.flows.values()) - population_change) < error_margin

    def make_graph(self, png):
        """
        Use external module (graphviz) to create a flow diagram of the compartmental structure of the model

        Args:
            png: String for the filename of the file for the diagram to be stored in
        """

        from graphviz import Digraph

        styles = {
            'graph': {
                'label': 'Dynamic Transmission Model',
                'fontsize': '16',
            },
            'nodes': {
                'fontname': 'Helvetica',
                'shape': 'box',
                'style': 'filled',
                'fillcolor': '#CCDDFF',
            },
            'edges': {
                'style': 'dotted',
                'arrowhead': 'open',
                'fontname': 'Courier',
                'fontsize': '10',
            }
        }

        def apply_styles(graph, styles):
            graph.graph_attr.update(
                ('graph' in styles and styles['graph']) or {}
            )
            graph.node_attr.update(
                ('nodes' in styles and styles['nodes']) or {}
            )
            graph.edge_attr.update(
                ('edges' in styles and styles['edges']) or {}
            )
            return graph

        def num_str(f):

            return '%.3g' % f

            # alternative code to uncomment if you prefer more natural language, rather than scientific notation
            # abs_f = abs(f)
            # if abs_f > 1e9:
            #     return '%.1f billion' % (f / 1e9)
            # if abs_f > 1e6:
            #     return '%.1f million' % (f / 1e6)
            # if abs_f > 1e3:
            #     return '%.1f thousand' % (f / 1e3)
            # if abs_f > 1e2:
            #     return '%.0f' % f
            # if abs_f > 0.5:
            #     return '%.1f' % f
            # if abs_f > 5e-2:
            #     return '%.2f' % f
            # if abs_f > 5e-4:
            #     return '%.4f' % f
            # if abs_f > 5e-6:
            #     return '%.6f' % f
            # return str(f)

        self.graph = Digraph(format='png')
        for label in self.labels:
            self.graph.node(label)
        if len(self.infection_death_rate_flows) > 0:
            self.graph.node('infection_death')
        for from_label, to_label, var_label in self.var_transfer_rate_flows:
            self.graph.edge(from_label, to_label, label=var_label)
        for from_label, to_label, rate in self.fixed_transfer_rate_flows:
            self.graph.edge(from_label, to_label, label=num_str(rate))
        if len(self.infection_death_rate_flows) > 0:
            for label, rate in self.infection_death_rate_flows:
                self.graph.edge(label, 'infection_death', label=num_str(rate))
        base, ext = os.path.splitext(png)
        if ext.lower() != '.png':
            base = png

        self.graph = apply_styles(self.graph, styles)

        self.graph.render(base)

    def check_converged_compartment_fraction(self, label, equil_time, test_fraction_diff):
        """
        Numerically determine whether a compartment's proportion has converged to reach an approximate equilibrium

        Args:
            label: Compartment to check
            equil_time: Point in time to check at
            test_fraction_diff: Difference in compartment value below which convergence can be considered
        Returns:
            Boolean for whether convergence has occurred
        """

        self.calculate_diagnostics()
        times = self.times
        fraction = self.fraction_soln[label]
        i = -2
        max_fraction_diff = 0
        time_diff = 0
        while time_diff < equil_time:
            i -= 1
            if -i >= len(times):
                break
            time_diff = abs(times[-1] - times[i])
            frac_diff = (fraction[-1] - fraction[i])
            if abs(frac_diff) > max_fraction_diff:
                max_fraction_diff = frac_diff
            if abs(frac_diff) > test_fraction_diff:
                return False
        return True

=======
# -*- coding: utf-8 -*-
"""
Base Population Model to handle different type of models
"""

from __future__ import print_function
from __future__ import division
from builtins import zip
from builtins import range
from builtins import object
from past.utils import old_div

import os
import sys
import math
import random
import platform
import glob

import numpy

try:
    from scipy.integrate import odeint
except:
    print("Unable to load scipy")


# General file-handling methods for use in examples

def ensure_out_dir(out_dir):
    """
    Make sure the output directory exists and create if it doesn't.
    """
    if not os.path.isdir(out_dir):
        os.makedirs(out_dir)


def open_pngs_in_dir(out_dir):
    """
    Open the .png image files through the OS
    """
    pngs = glob.glob(os.path.join(out_dir, '*png'))
    operating_system = platform.system()
    if 'Windows' in operating_system:
        os.system("start " + " ".join(pngs))
    elif 'Darwin' in operating_system:
        os.system('open ' + " ".join(pngs))


# function used by BaseModel in data manipulation

def add_unique_tuple_to_list(a_list, a_tuple):
    """
    Adds or modifies a list of tuples, compares only the items before the last in the tuples,
    the last value in the tuple is assumed to be a value.
    """
    for i, test_tuple in enumerate(a_list):
        if test_tuple[:-1] == a_tuple[:-1]:
            a_list[i] = a_tuple
            break
    else:
        a_list.append(a_tuple)


def label_intersects_tags(label, tags):
    """
    Determine whether a string is contained within a list of strings for use in functions such as calculation of the
    force of infection, where we might want a list of all the compartments that contain a particular string
    (such as 'active' or 'infectious').

    Args:
        label: The string we're searching for
        tags: List for comparison
    """
    for tag in tags:
        if tag in label:
            return True
    return False

# Math functions to build scale-up functions

def make_sigmoidal_curve(y_low=0, y_high=1., x_start=0, x_inflect=0.5, multiplier=1.):
    """
    Function to make a sigmoidal curve for smooth scaling of time-variant parameter values

    Args:
        y_low: lowest y value
        y_high: highest y value
        x_inflect: inflection point of graph along the x-axis
        multiplier: if 1, slope at x_inflect goes to (0, y_low), larger
                    values makes it steeper

    Returns:
        function that increases sigmoidally from 0 y_low to y_high
        the halfway point is at x_inflect on the x-axis and the slope
        at x_inflect goes to (0, y_low) if the multiplier is 1.
    """
    amplitude = y_high - y_low
    if amplitude == 0:
        def curve(x):
            return y_low

        return curve

    x_delta = x_inflect - x_start
    slope_at_inflection = multiplier * 0.5 * amplitude / x_delta
    b = 4. * slope_at_inflection / amplitude

    def curve(x):
        arg = b * (x_inflect - x)
        # check for large values that will blow out exp
        if arg > 10.:
            return y_low
        return old_div(amplitude, (1. + math.exp(arg))) + y_low

    return curve


def make_constant_function(value):
    def curve(x):
        return value
    return curve


def make_two_step_curve(y_low, y_med, y_high, x_start, x_med, x_end):
    curve1 = make_sigmoidal_curve(
        y_high=y_med, y_low=y_low,
        x_start=x_start, x_inflect=(x_med-x_start)*0.5 + x_start,
        multiplier=4)

    curve2 = make_sigmoidal_curve(
        y_high=y_high, y_low=y_med,
        x_start=x_med, x_inflect=(x_end-x_med)*0.5 + x_med,
        multiplier=4)

    def curve(x):
        if x < x_start:
            return y_low
        if x < x_med:
            return curve1(x)
        if x < x_end:
            return curve2(x)
        return y_high

    return curve


def pick_event(event_intervals):
    i_event = 0
    cumul_intervals = []
    cumul_interval = 0.0
    for interval in event_intervals:
        cumul_interval += interval
        cumul_intervals.append(cumul_interval)
    i = random.random() * cumul_interval
    i_last_event = len(event_intervals) - 1
    while i > cumul_intervals[i_event] and i_event < i_last_event:
        i_event += 1
    return i_event


class BaseModel(object):
    """
    Basic concepts
      vars - values that are calculated at every time step
      params - values that remain fixed throughout the model run
    """

    def __init__(self):

        # list of labels for all compartments
        self.labels = []

        # stores the initial value for all compartments
        self.init_compartments = {}

        # stores the values of all parameters
        # there should be no hard-coded values except as contained in this structure
        self.params = {}

        # stored list of time points
        self.times = None
        self.time = 0

        # scale-up functions, generally used for time-variant parameters,
        # whose values change in a way that is predictable before the model has been run
        self.scaleup_fns = {}

        # stores the population compartments in the model at a given time-point
        self.compartments = {}

        # stores any auxillary variables used to calculate dynamic effects (such as transmission) at each time-step
        self.vars = {}

        # total flow of each compartment
        self.flows = {}

        # variable entry (birth) rate flow(s)
        # list of 2-tuple (label, var_label)
        #   - label: name of compartment
        #   - var_label: name of var that holds the entry rate
        self.var_entry_rate_flow = []

        # fixed transfer rates (often for progression between infected states after infection has occurred)
        # list of 3-tuple (from_label, to_label, param_label)
        #   - from_label: name of compartment that loses population
        #   - to_label: name of compartment that gains population
        #   - param_label: name of param that holds the rate
        self.fixed_transfer_rate_flows = []

        # variable transfer rates (can be used either for flows that vary due to predictable effects
        # - scale-up functions - or for flows that vary due to the dynamics of the infection - force of infection)
        # list of 3-tuple (from_label, to_label, var_label)
        #   - from_label: name of compartment that loses population
        #   - to_label: name of compartment that gains population
        #   - var_label: name of var that holds the rate
        self.var_transfer_rate_flows = []

        # fixed infection death rate flows (Should only be applied to persons with active disease as a consequence of
        # the infection, while latent or preinfectious individuals should be assumed to take the population-wide
        # death rates only. Also note that for actively diseased persons, this rate is added to the population rate.)
        # list of 2-tuple (label, rate)
        #   - label: name of compartment
        #   - rate: disease specific death rate
        self.infection_death_rate_flows = []

        # the generalised death rate of all compartments
        self.background_death_rate = 0.

        # other universally required model attributes
        self.soln_array = None
        self.var_labels = None
        self.var_array = None
        self.flow_array = None

    def make_times(self, start, end, delta):
        """
        Make a list of times for integration to be performed at. Units are arbitrary.

        Args:
            start: Numerical time to start at (can be a calendar year, or zero for epidemic time, or other)
            end: Numerical end time
            delta: Interval between times
        Creates:
            self.times: List of numerical times for integration to be assessed at
        """

        assert type(start) is float or type(start) is int, 'Start time not specified with float'
        assert type(end) is float or type(end) is int, 'End time not specified with a number'
        assert type(delta) is float or type(delta) is int, 'Time increment not specified with a number'
        assert end >= start, 'End time is before start time'
        self.times = []
        step = start
        while step <= end:
            self.times.append(step)
            step += delta

    def make_times_with_n_step(self, start, end, n):
        """
        Alternative to make_times. For this one, the third argument is the number of time points required, rather than
        the step between time points.

        Args:
            start: As for make_times
            end: As for make_times
            n: Number of time points that are needed
        """

        self.times = []
        step = start
        delta = old_div((end - start), float(n))
        while step <= end:
            self.times.append(step)
            step += delta

    def set_compartment(self, label, init_val=0.):
        """
        Create a population compartment for the model.

        Args:
            label: String to describe the compartment
            init_val: Starting value for that compartment (default behaviour is to start from empty compartment)
        """

        assert type(label) is str, 'Compartment label for initial setting not string'
        assert type(init_val) is float or type(init_val) is int, 'Value to start % compartment from not string' % label
        assert init_val >= 0., 'Start with negative compartment not permitted'
        if label not in self.labels:
            self.labels.append(label)
        self.init_compartments[label] = init_val

    def set_param(self, label, val):
        """
        Add a parameter value to the dictionary of parameter values

        Args:
            label: String name of the compartment
            val: Value (generally float) for the parameter
        """

        assert type(label) is str, 'Parameter name "%s" is not string' % label
        assert type(val) is float or type(val) is int, 'Fixed parameter value is not numeric for %' % label
        self.params[label] = val

    def convert_list_to_compartments(self, vec):
        """
        Distribute the list of compartment values to create a dictionary (reverse of convert_compartments_to_list).

        Args:
            vec: List of compartment values ordered according to the labels list
        Returns:
            Dictionary with keys from labels attribute and values from vec
        """

        return {l: vec[i] for i, l in enumerate(self.labels)}

    def convert_compartments_to_list(self, compartments):
        """
        Distribute compartments dictionary to a list for making derivative function.

        Args:
            compartments: Dictionary of compartments
        Returns:
            List of compartment values with equivalent ordering to labels
        """

        return [compartments[l] for l in self.labels]

    def get_init_list(self):
        """
        Convert starting compartment size dictionary to list for integration.

        Returns:
            List of values for starting compartments
        """

        return self.convert_compartments_to_list(self.init_compartments)

    def set_scaleup_fn(self, label, fn):
        """
        Simple method to add a scale-up function to the dictionary of scale-ups.

        Args:
            label: String for name of function
            fn: The function to be added
        """

        assert type(label) is str, 'Name of scale-up function is not string'
        self.scaleup_fns[label] = fn

    def set_background_death_rate(self, param_label='demo_rate_death'):
        """
        Sets the population death rate to be applied to all compartments.

        Args:
            param_label: String for the population death rate
        """

        assert type(self.background_death_rate) is float, 'Background death rate is not float'
        assert self.background_death_rate >= 0., 'Background death rate is negative'
        self.background_death_rate = self.params[param_label]

    def set_infection_death_rate_flow(self, label, param_label):
        """
        Set an additional death rate for those with active infection.

        Args:
            label: Compartment to apply the additional death rate to
            param_label: String of the parameter to be used for setting the death rate
        """

        assert type(label) is str, 'Compartment label not string when setting infection death rate'
        assert type(param_label) is str, 'Parameter label not string when setting infection death rate'
        add_unique_tuple_to_list(self.infection_death_rate_flows, (label, self.params[param_label]))

    def set_fixed_transfer_rate_flow(self, from_label, to_label, param_label):
        """
        Set constant inter-compartmental flow, such as those related to progression through infection states after
        infection.

        Args:
            from_label: Compartment that this flow comes from
            to_label: Compartment that this flow goes into
            param_label: String of the parameter to be used for setting this transition rate
        """

        assert type(from_label) is str, 'Origin compartment label not string for setting fixed transfer rate'
        assert type(to_label) is str, 'Destination compartment label not string for setting fixed transfer rate'
        add_unique_tuple_to_list(self.fixed_transfer_rate_flows, (from_label, to_label, self.params[param_label]))

    def set_var_transfer_rate_flow(self, from_label, to_label, var_label):
        """
        Set variable inter-compartmental flow - as can be used for setting predictable time-variant inter-compartmental
        flows (such as scale-up functions) or for those that have to be calculated from the model (such as the force
        of infection).

        Args:
            from_label: Compartment that this flow comes from
            to_label: Compartment that this flow goes into
            param_label: String of the parameter to be used for setting this transition rate
        """

        assert type(from_label) is str, 'Origin compartment label not string for setting variable transfer rate'
        assert type(to_label) is str, 'Destination compartment label not string for setting variable transfer rate'
        assert type(var_label) is str, 'Function label not string for setting fixed transfer rate'
        add_unique_tuple_to_list(self.var_transfer_rate_flows, (from_label, to_label, var_label))

    def set_var_entry_rate_flow(self, label, var_label):
        """
        Set variable entry rate to model, to be used for new births into the population (and migration if required).

        Args:
            label: Compartment that this flow goes in to
            var_label: String of the var to be used for setting this entry rate
        """

        assert type(label) is str, 'Destination compartment label not string for setting variable transfer rate'
        assert type(var_label) is str, 'Function label not string for setting variable entry rate'
        add_unique_tuple_to_list(self.var_entry_rate_flow, (label, var_label))

    def calculate_scaleup_vars(self):
        """
        Find the values of the scale-up functions at a specific point in time
        (to be called within the integration process).
        """

        for label, fn in self.scaleup_fns.items(): 
            self.vars[label] = fn(self.time)

    def calculate_vars(self):
        """
        Calculate self.vars that only depend on compartment values
        (i.e. those not pre-specified, such as force of infection)
        """
        pass

    def calculate_flows(self):
        """
        Main method to calculate changes in all compartment sizes based on flow rate,
        which should only depend on compartment values and self.vars already calculated in self.calculate_vars.
        """

        # start from zero for all compartments
        for label in self.labels:
            self.flows[label] = 0.

        # birth flows
        for label, var_label in self.var_entry_rate_flow:
            self.flows[label] += self.vars[var_label]

        # dynamic transmission flows
        for from_label, to_label, var_label in self.var_transfer_rate_flows:
            val = self.compartments[from_label] * self.vars[var_label]
            self.flows[from_label] -= val
            self.flows[to_label] += val

        # fixed-rate flows
        for from_label, to_label, rate in self.fixed_transfer_rate_flows:
            val = self.compartments[from_label] * rate
            self.flows[from_label] -= val
            self.flows[to_label] += val

        # background death flows
        self.vars['rate_death'] = 0.
        for label in self.labels:
            val = self.compartments[label] * self.background_death_rate
            self.flows[label] -= val
            self.vars['rate_death'] += val

        # extra infection-related death flows
        self.vars['rate_infection_death'] = 0.
        for label, rate in self.infection_death_rate_flows:
            val = self.compartments[label] * rate
            self.flows[label] -= val
            self.vars['rate_infection_death'] += val

    def prepare_vars_and_flows(self):
        """
        Calculate all scale-up function, vars and flows during integration
        """

        # clear previously populated vars dictionary
        self.vars.clear()

        # calculate vars and flows sequentially
        self.calculate_scaleup_vars()
        self.calculate_vars()
        self.calculate_flows()

    def make_derivate_fn(self):
        """
        Create the derivative function for integration
        """

        def derivative_fn(y, t):
            self.time = t
            self.compartments = self.convert_list_to_compartments(y)
            self.prepare_vars_and_flows()
            flow_vector = self.convert_compartments_to_list(self.flows)
            self.checks()
            return flow_vector

        return derivative_fn

    def init_run(self):
        """
        Starting method to integration processes
        """

        self.set_flows()
        self.var_labels = None
        self.soln_array = None
        self.var_array = None
        self.flow_array = None

        # check that each compartment has at least one entry flow or exit flow
        # (i.e. that all compartments are connected to the model)
        labels_with_entry = [v[0] for v in self.var_entry_rate_flow]
        labels_with_var_out = [v[0] for v in self.var_transfer_rate_flows]
        labels_with_var_in = [v[1] for v in self.var_transfer_rate_flows]
        labels_with_fixed_out = [v[0] for v in self.fixed_transfer_rate_flows]
        labels_with_fixed_in = [v[1] for v in self.fixed_transfer_rate_flows]

        connected_compartments \
            = labels_with_entry + labels_with_var_out + labels_with_var_in \
              + labels_with_fixed_out + labels_with_fixed_in

        for label in self.labels:
            msg = 'Compartment "%s" doesn\'t have any entry or transfer flows' % label
            assert label in connected_compartments, msg

    def integrate(self, method='explicit'):
        """
        Master integration function to prepare for integration run and then call the process to actually run the
        integration process according to the process selected in the arguments to this method.

        Args:
            method: Either 'explicit' or 'scipy' to select the integration process required
        """

        self.init_run()
        assert self.times is not None, 'Haven\'t set times yet'
        derivative = self.make_derivate_fn()
        y = self.get_init_list()
        if method == 'explicit':
            self.integrate_explicit(y, derivative)
        elif method == 'scipy':
            if 'scipy' not in sys.modules:
                raise Exception("scipy module was not loaded")
            self.soln_array = odeint(derivative, y, self.times)
        self.calculate_diagnostics()

    def integrate_explicit(self, y, derivative, min_dt=0.05):
        """
        Integrate with Euler explicit method

        Args:
            min_dt:  Minimum time change allowed
        """

        n_component = len(y)
        n_time = len(self.times)
        self.soln_array = numpy.zeros((n_time, n_component))

        time = self.times[0]
        self.soln_array[0, :] = y
        for i_time, new_time in enumerate(self.times):
            while time < new_time:
                f = derivative(y, time)
                old_time = time
                time = time + min_dt
                dt = min_dt
                if time > new_time:
                    dt = new_time - old_time
                    time = new_time
                for i in range(n_component):
                    y[i] = y[i] + dt * f[i]
                    # hack to avoid errors due to time-step
                    if y[i] < 0.:
                        y[i] = 0.
            if i_time < n_time - 1:
                self.soln_array[i_time + 1, :] = y

    def calculate_events(self):
        """
        Calculates self.events - list of possible stochastic events
        where each event is a tuple (from_label, to_label, rate)

        If an event is triggered then a single person
        will be removed from self.compartments[from_label] to
        self.compartments[to_label]

        If from_label == None, this is an entry event
        If to_label == None, this is an extinction event
        """

        self.events = []

        # birth flows
        for label, var_label in self.var_entry_rate_flow:
            self.events.append((None, label, self.vars[var_label]))

        # dynamic transmission flows
        for from_label, to_label, var_label in self.var_transfer_rate_flows:
            val = self.compartments[from_label] * self.vars[var_label]
            if val > 0:
                self.events.append((from_label, to_label, val))

        # fixed-rate flows
        for from_label, to_label, rate in self.fixed_transfer_rate_flows:
            val = self.compartments[from_label] * rate
            if val > 0:
                self.events.append((from_label, to_label, val))

        # background death flows
        self.vars['rate_death'] = 0.
        for label in self.labels:
            val = self.compartments[label] * self.background_death_rate
            if val > 0:
                self.vars['rate_death'] += val
                self.events.append((label, None, val))

        # extra infection-related death flows
        self.vars['rate_infection_death'] = 0.
        for label, rate in self.infection_death_rate_flows:
            val = self.compartments[label] * rate
            if val > 0:
                self.vars['rate_infection_death'] += val
                self.events.append((label, None, val))

    def integrate_continuous_stochastic(self):
        """
        Run a continuous stochastic simulation. This uses the Gillespie algorithm
        to simulate events
        """

        self.init_run()

        assert self.times is not None, 'Haven\'t set times yet'

        y = self.get_init_list()
        self.compartments = self.convert_list_to_compartments(y)

        n_compartment = len(y)
        n_time = len(self.times)
        self.soln_array = numpy.zeros((n_time, n_compartment))

        time = self.times[0]
        self.soln_array[0, :] = y
        n_sample = 0
        for i_time, new_time in enumerate(self.times):

            while time < new_time:
                self.time = time
                self.calculate_vars()
                self.calculate_events()

                event_rates = [event[2] for event in self.events]
                i_event = pick_event(event_rates)

                total_rate = sum(event_rates)
                dt = old_div(- math.log(random.random()), total_rate)

                from_label, to_label, rate = self.events[i_event]
                if from_label and to_label:
                    self.compartments[from_label] -= 1
                    self.compartments[to_label] += 1
                elif to_label is None:
                    # death
                    self.compartments[from_label] -= 1
                elif from_label is None:
                    # birth
                    self.compartments[to_label] += 1

                self.checks()
                time += dt
                n_sample += 1

            if i_time < n_time - 1:
                y = self.convert_compartments_to_list(self.compartments)
                self.soln_array[i_time + 1, :] = y

        print("integrate_continuous_stochastic time:%d events:%d" % (time, n_sample))

        self.calculate_diagnostics()

    def integrate_discrete_time_stochastic(self, dt=1):
        """
        Run a continuous stochastic simulation. This uses the Tau-leaping
        extension to the Gillespie algorithm, with a Poisson estimator
        to estimate multiple events in a time-interval.
        """

        self.init_run()

        assert self.times is not None, 'Haven\'t set times yet'

        y = self.get_init_list()
        self.compartments = self.convert_list_to_compartments(y)

        n_compartment = len(y)
        n_time = len(self.times)
        self.soln_array = numpy.zeros((n_time, n_compartment))

        time = self.times[0]
        self.soln_array[0, :] = y
        for i_time, new_time in enumerate(self.times):

            while time < new_time:

                self.time = time
                self.calculate_vars()
                self.calculate_events()

                for event in self.events:
                    from_label, to_label, rate = event

                    mean = rate * dt
                    delta_population = numpy.random.poisson(mean, 1)[0]

                    if from_label and to_label:
                        if delta_population > self.compartments[from_label]:
                            delta_population = self.compartments[from_label]
                        self.compartments[from_label] -= delta_population
                        self.compartments[to_label] += delta_population
                    elif to_label is None:
                        # death
                        if delta_population > self.compartments[from_label]:
                            delta_population = self.compartments[from_label]
                        self.compartments[from_label] -= delta_population
                    elif from_label is None:
                        # birth
                        self.compartments[to_label] += delta_population

                self.checks()

                time += dt

            if i_time < n_time - 1:
                y = self.convert_compartments_to_list(self.compartments)
                self.soln_array[i_time + 1, :] = y

        self.calculate_diagnostics()


    def calculate_diagnostic_vars(self):
        """
        Calculate diagnostic vars that can depend on self.flows as well as self.vars calculated in calculate_vars
        """

        pass

    def calculate_diagnostics(self):
        """
        Run diagnostic functions to get outcomes at end of integration
        """

        # create dictionary of lists of compartment values
        self.population_soln = {}
        for label in self.labels:
            if label in self.population_soln:
                continue
            self.population_soln[label] = self.get_compartment_soln(label)

        n_time = len(self.times)
        for i in range(n_time):

            self.time = self.times[i]

            for label in self.labels:
                self.compartments[label] = self.population_soln[label][i]

            self.calculate_vars()
            self.calculate_flows()
            self.calculate_diagnostic_vars()

            # only set after self.calculate_diagnostic_vars has been run so that we have all var_labels,
            # including the ones in calculate_diagnostic_vars
            if self.var_labels is None:
                self.var_labels = list(self.vars.keys())
                self.var_array = numpy.zeros((n_time, len(self.var_labels)))
                self.flow_array = numpy.zeros((n_time, len(self.labels)))

            for i_label, label in enumerate(self.var_labels):
                self.var_array[i, i_label] = self.vars[label]
            for i_label, label in enumerate(self.labels):
                self.flow_array[i, i_label] = self.flows[label]

        # calculate compartment sizes as fractions of population
        self.fraction_soln = {}
        for label in self.labels:
            self.fraction_soln[label] = [
                old_div(v, t)
                for v, t
                in zip(
                    self.population_soln[label],
                    self.get_var_soln('population')
                )
            ]

    def get_compartment_soln(self, label):
        """
        Find the values of a named compartment over the time steps of the integration

        Args:
            label: String for the name of the compartment of interest
        Returns:
            List of values for this compartment's values over time
        """

        assert self.soln_array is not None, 'calculate_diagnostics has not been run'
        i_label = self.labels.index(label)
        return self.soln_array[:, i_label]

    def get_var_soln(self, label):
        """
        Find the values of a var over the time steps of the integration

        Args:
            label: String for the name of the var of interest
        Returns:
            List of values for this var's values over time
        """

        assert self.var_array is not None, 'calculate_diagnostics has not been run'
        i_label = self.var_labels.index(label)
        return self.var_array[:, i_label]

    def get_flow_soln(self, label):
        """
        Find the values of a compartment's flows over the time steps of the integration

        Args:
            label: String for the name of the compartment of interest
        Returns:
            List of values for this compartment's flows over time
        """

        assert self.flow_array is not None, 'calculate_diagnostics has not been run'
        i_label = self.labels.index(label)
        return self.flow_array[:, i_label]

    def load_state(self, i_time):
        """
        Reload the compartmental state of a model from a previous time point
        (for running alternative scenarios if epidemiological changes have been made from a point in time)

        Args:
            i_time: The index of the list of times to load from
        """

        self.time = self.times[i_time]
        for i_label, label in enumerate(self.labels):
            self.compartments[label] = \
                self.soln_array[i_time, i_label]
        self.calculate_vars()

    def checks(self, error_margin=0.1):
        """
        Assertions run during the simulation, should be over-ridden for each model, but given as an example

        Args:
            error_margin: acceptable difference between target invariants
        """

        # Check all compartments are positive
        for label in self.labels:
            assert self.compartments[label] >= 0.

        # Check population is conserved across compartments
        # population_change = \
        #     self.vars['rate_birth'] \
        #     - self.vars['rate_death'] \
        #     - self.vars['rate_infection_death']
        # assert abs(sum(self.flows.values()) - population_change) < error_margin

    def make_graph(self, png):
        """
        Use external module (graphviz) to create a flow diagram of the compartmental structure of the model

        Args:
            png: String for the filename of the file for the diagram to be stored in
        """

        try:
            from graphviz import Digraph
        except:
            print("Cannot make flow-chart as graphviz was not loaded")
            return

        styles = {
            'graph': {
                'fontsize': '14',
                'fontname': 'Helvetica',
                'pad': '0.2',
            },
            'nodes': {
                'fontname': 'Helvetica',
                'shape': 'box',
                'style': 'filled, rounded',
                'fillcolor': '#DDEEFF',
                'color': '#AABBDD'
            },
            'edges': {
                'style': 'dotted',
                'arrowhead': 'open',
                'fontname': 'Helvetica',
                'fontsize': '8',
            }
        }

        def apply_styles(graph, styles):
            graph.graph_attr.update(
                ('graph' in styles and styles['graph']) or {}
            )
            graph.node_attr.update(
                ('nodes' in styles and styles['nodes']) or {}
            )
            graph.edge_attr.update(
                ('edges' in styles and styles['edges']) or {}
            )
            return graph

        def num_str(f):

            return '%.3g' % f

        self.graph = Digraph(format='png')
        for label in self.labels:
            self.graph.node(label)
        if len(self.infection_death_rate_flows) > 0:
            self.graph.node('infection_death')
        for from_label, to_label, var_label in self.var_transfer_rate_flows:
            self.graph.edge(from_label, to_label, label=var_label)
        for from_label, to_label, rate in self.fixed_transfer_rate_flows:
            self.graph.edge(from_label, to_label, label=num_str(rate))
        if len(self.infection_death_rate_flows) > 0:
            for label, rate in self.infection_death_rate_flows:
                self.graph.edge(label, 'infection_death', label=num_str(rate))
        base, ext = os.path.splitext(png)
        if ext.lower() != '.png':
            base = png

        self.graph = apply_styles(self.graph, styles)

        try:
            self.graph.render(base)
        except:
            print("Error running graphviz: probably not installed on your system")

    def check_converged_compartment_fraction(self, label, equil_time, test_fraction_diff):
        """
        Numerically determine whether a compartment's proportion has converged to reach an approximate equilibrium

        Args:
            label: Compartment to check
            equil_time: Point in time to check at
            test_fraction_diff: Difference in compartment value below which convergence can be considered
        Returns:
            Boolean for whether convergence has occurred
        """

        self.calculate_diagnostics()
        times = self.times
        fraction = self.fraction_soln[label]
        i = -2
        max_fraction_diff = 0
        time_diff = 0
        while time_diff < equil_time:
            i -= 1
            if -i >= len(times):
                break
            time_diff = abs(times[-1] - times[i])
            frac_diff = (fraction[-1] - fraction[i])
            if abs(frac_diff) > max_fraction_diff:
                max_fraction_diff = frac_diff
            if abs(frac_diff) > test_fraction_diff:
                return False
        return True
>>>>>>> 7cc3ba38
<|MERGE_RESOLUTION|>--- conflicted
+++ resolved
@@ -1,4 +1,3 @@
-<<<<<<< HEAD
 # -*- coding: utf-8 -*-
 
 
@@ -961,985 +960,3 @@
             if abs(frac_diff) > test_fraction_diff:
                 return False
         return True
-
-=======
-# -*- coding: utf-8 -*-
-"""
-Base Population Model to handle different type of models
-"""
-
-from __future__ import print_function
-from __future__ import division
-from builtins import zip
-from builtins import range
-from builtins import object
-from past.utils import old_div
-
-import os
-import sys
-import math
-import random
-import platform
-import glob
-
-import numpy
-
-try:
-    from scipy.integrate import odeint
-except:
-    print("Unable to load scipy")
-
-
-# General file-handling methods for use in examples
-
-def ensure_out_dir(out_dir):
-    """
-    Make sure the output directory exists and create if it doesn't.
-    """
-    if not os.path.isdir(out_dir):
-        os.makedirs(out_dir)
-
-
-def open_pngs_in_dir(out_dir):
-    """
-    Open the .png image files through the OS
-    """
-    pngs = glob.glob(os.path.join(out_dir, '*png'))
-    operating_system = platform.system()
-    if 'Windows' in operating_system:
-        os.system("start " + " ".join(pngs))
-    elif 'Darwin' in operating_system:
-        os.system('open ' + " ".join(pngs))
-
-
-# function used by BaseModel in data manipulation
-
-def add_unique_tuple_to_list(a_list, a_tuple):
-    """
-    Adds or modifies a list of tuples, compares only the items before the last in the tuples,
-    the last value in the tuple is assumed to be a value.
-    """
-    for i, test_tuple in enumerate(a_list):
-        if test_tuple[:-1] == a_tuple[:-1]:
-            a_list[i] = a_tuple
-            break
-    else:
-        a_list.append(a_tuple)
-
-
-def label_intersects_tags(label, tags):
-    """
-    Determine whether a string is contained within a list of strings for use in functions such as calculation of the
-    force of infection, where we might want a list of all the compartments that contain a particular string
-    (such as 'active' or 'infectious').
-
-    Args:
-        label: The string we're searching for
-        tags: List for comparison
-    """
-    for tag in tags:
-        if tag in label:
-            return True
-    return False
-
-# Math functions to build scale-up functions
-
-def make_sigmoidal_curve(y_low=0, y_high=1., x_start=0, x_inflect=0.5, multiplier=1.):
-    """
-    Function to make a sigmoidal curve for smooth scaling of time-variant parameter values
-
-    Args:
-        y_low: lowest y value
-        y_high: highest y value
-        x_inflect: inflection point of graph along the x-axis
-        multiplier: if 1, slope at x_inflect goes to (0, y_low), larger
-                    values makes it steeper
-
-    Returns:
-        function that increases sigmoidally from 0 y_low to y_high
-        the halfway point is at x_inflect on the x-axis and the slope
-        at x_inflect goes to (0, y_low) if the multiplier is 1.
-    """
-    amplitude = y_high - y_low
-    if amplitude == 0:
-        def curve(x):
-            return y_low
-
-        return curve
-
-    x_delta = x_inflect - x_start
-    slope_at_inflection = multiplier * 0.5 * amplitude / x_delta
-    b = 4. * slope_at_inflection / amplitude
-
-    def curve(x):
-        arg = b * (x_inflect - x)
-        # check for large values that will blow out exp
-        if arg > 10.:
-            return y_low
-        return old_div(amplitude, (1. + math.exp(arg))) + y_low
-
-    return curve
-
-
-def make_constant_function(value):
-    def curve(x):
-        return value
-    return curve
-
-
-def make_two_step_curve(y_low, y_med, y_high, x_start, x_med, x_end):
-    curve1 = make_sigmoidal_curve(
-        y_high=y_med, y_low=y_low,
-        x_start=x_start, x_inflect=(x_med-x_start)*0.5 + x_start,
-        multiplier=4)
-
-    curve2 = make_sigmoidal_curve(
-        y_high=y_high, y_low=y_med,
-        x_start=x_med, x_inflect=(x_end-x_med)*0.5 + x_med,
-        multiplier=4)
-
-    def curve(x):
-        if x < x_start:
-            return y_low
-        if x < x_med:
-            return curve1(x)
-        if x < x_end:
-            return curve2(x)
-        return y_high
-
-    return curve
-
-
-def pick_event(event_intervals):
-    i_event = 0
-    cumul_intervals = []
-    cumul_interval = 0.0
-    for interval in event_intervals:
-        cumul_interval += interval
-        cumul_intervals.append(cumul_interval)
-    i = random.random() * cumul_interval
-    i_last_event = len(event_intervals) - 1
-    while i > cumul_intervals[i_event] and i_event < i_last_event:
-        i_event += 1
-    return i_event
-
-
-class BaseModel(object):
-    """
-    Basic concepts
-      vars - values that are calculated at every time step
-      params - values that remain fixed throughout the model run
-    """
-
-    def __init__(self):
-
-        # list of labels for all compartments
-        self.labels = []
-
-        # stores the initial value for all compartments
-        self.init_compartments = {}
-
-        # stores the values of all parameters
-        # there should be no hard-coded values except as contained in this structure
-        self.params = {}
-
-        # stored list of time points
-        self.times = None
-        self.time = 0
-
-        # scale-up functions, generally used for time-variant parameters,
-        # whose values change in a way that is predictable before the model has been run
-        self.scaleup_fns = {}
-
-        # stores the population compartments in the model at a given time-point
-        self.compartments = {}
-
-        # stores any auxillary variables used to calculate dynamic effects (such as transmission) at each time-step
-        self.vars = {}
-
-        # total flow of each compartment
-        self.flows = {}
-
-        # variable entry (birth) rate flow(s)
-        # list of 2-tuple (label, var_label)
-        #   - label: name of compartment
-        #   - var_label: name of var that holds the entry rate
-        self.var_entry_rate_flow = []
-
-        # fixed transfer rates (often for progression between infected states after infection has occurred)
-        # list of 3-tuple (from_label, to_label, param_label)
-        #   - from_label: name of compartment that loses population
-        #   - to_label: name of compartment that gains population
-        #   - param_label: name of param that holds the rate
-        self.fixed_transfer_rate_flows = []
-
-        # variable transfer rates (can be used either for flows that vary due to predictable effects
-        # - scale-up functions - or for flows that vary due to the dynamics of the infection - force of infection)
-        # list of 3-tuple (from_label, to_label, var_label)
-        #   - from_label: name of compartment that loses population
-        #   - to_label: name of compartment that gains population
-        #   - var_label: name of var that holds the rate
-        self.var_transfer_rate_flows = []
-
-        # fixed infection death rate flows (Should only be applied to persons with active disease as a consequence of
-        # the infection, while latent or preinfectious individuals should be assumed to take the population-wide
-        # death rates only. Also note that for actively diseased persons, this rate is added to the population rate.)
-        # list of 2-tuple (label, rate)
-        #   - label: name of compartment
-        #   - rate: disease specific death rate
-        self.infection_death_rate_flows = []
-
-        # the generalised death rate of all compartments
-        self.background_death_rate = 0.
-
-        # other universally required model attributes
-        self.soln_array = None
-        self.var_labels = None
-        self.var_array = None
-        self.flow_array = None
-
-    def make_times(self, start, end, delta):
-        """
-        Make a list of times for integration to be performed at. Units are arbitrary.
-
-        Args:
-            start: Numerical time to start at (can be a calendar year, or zero for epidemic time, or other)
-            end: Numerical end time
-            delta: Interval between times
-        Creates:
-            self.times: List of numerical times for integration to be assessed at
-        """
-
-        assert type(start) is float or type(start) is int, 'Start time not specified with float'
-        assert type(end) is float or type(end) is int, 'End time not specified with a number'
-        assert type(delta) is float or type(delta) is int, 'Time increment not specified with a number'
-        assert end >= start, 'End time is before start time'
-        self.times = []
-        step = start
-        while step <= end:
-            self.times.append(step)
-            step += delta
-
-    def make_times_with_n_step(self, start, end, n):
-        """
-        Alternative to make_times. For this one, the third argument is the number of time points required, rather than
-        the step between time points.
-
-        Args:
-            start: As for make_times
-            end: As for make_times
-            n: Number of time points that are needed
-        """
-
-        self.times = []
-        step = start
-        delta = old_div((end - start), float(n))
-        while step <= end:
-            self.times.append(step)
-            step += delta
-
-    def set_compartment(self, label, init_val=0.):
-        """
-        Create a population compartment for the model.
-
-        Args:
-            label: String to describe the compartment
-            init_val: Starting value for that compartment (default behaviour is to start from empty compartment)
-        """
-
-        assert type(label) is str, 'Compartment label for initial setting not string'
-        assert type(init_val) is float or type(init_val) is int, 'Value to start % compartment from not string' % label
-        assert init_val >= 0., 'Start with negative compartment not permitted'
-        if label not in self.labels:
-            self.labels.append(label)
-        self.init_compartments[label] = init_val
-
-    def set_param(self, label, val):
-        """
-        Add a parameter value to the dictionary of parameter values
-
-        Args:
-            label: String name of the compartment
-            val: Value (generally float) for the parameter
-        """
-
-        assert type(label) is str, 'Parameter name "%s" is not string' % label
-        assert type(val) is float or type(val) is int, 'Fixed parameter value is not numeric for %' % label
-        self.params[label] = val
-
-    def convert_list_to_compartments(self, vec):
-        """
-        Distribute the list of compartment values to create a dictionary (reverse of convert_compartments_to_list).
-
-        Args:
-            vec: List of compartment values ordered according to the labels list
-        Returns:
-            Dictionary with keys from labels attribute and values from vec
-        """
-
-        return {l: vec[i] for i, l in enumerate(self.labels)}
-
-    def convert_compartments_to_list(self, compartments):
-        """
-        Distribute compartments dictionary to a list for making derivative function.
-
-        Args:
-            compartments: Dictionary of compartments
-        Returns:
-            List of compartment values with equivalent ordering to labels
-        """
-
-        return [compartments[l] for l in self.labels]
-
-    def get_init_list(self):
-        """
-        Convert starting compartment size dictionary to list for integration.
-
-        Returns:
-            List of values for starting compartments
-        """
-
-        return self.convert_compartments_to_list(self.init_compartments)
-
-    def set_scaleup_fn(self, label, fn):
-        """
-        Simple method to add a scale-up function to the dictionary of scale-ups.
-
-        Args:
-            label: String for name of function
-            fn: The function to be added
-        """
-
-        assert type(label) is str, 'Name of scale-up function is not string'
-        self.scaleup_fns[label] = fn
-
-    def set_background_death_rate(self, param_label='demo_rate_death'):
-        """
-        Sets the population death rate to be applied to all compartments.
-
-        Args:
-            param_label: String for the population death rate
-        """
-
-        assert type(self.background_death_rate) is float, 'Background death rate is not float'
-        assert self.background_death_rate >= 0., 'Background death rate is negative'
-        self.background_death_rate = self.params[param_label]
-
-    def set_infection_death_rate_flow(self, label, param_label):
-        """
-        Set an additional death rate for those with active infection.
-
-        Args:
-            label: Compartment to apply the additional death rate to
-            param_label: String of the parameter to be used for setting the death rate
-        """
-
-        assert type(label) is str, 'Compartment label not string when setting infection death rate'
-        assert type(param_label) is str, 'Parameter label not string when setting infection death rate'
-        add_unique_tuple_to_list(self.infection_death_rate_flows, (label, self.params[param_label]))
-
-    def set_fixed_transfer_rate_flow(self, from_label, to_label, param_label):
-        """
-        Set constant inter-compartmental flow, such as those related to progression through infection states after
-        infection.
-
-        Args:
-            from_label: Compartment that this flow comes from
-            to_label: Compartment that this flow goes into
-            param_label: String of the parameter to be used for setting this transition rate
-        """
-
-        assert type(from_label) is str, 'Origin compartment label not string for setting fixed transfer rate'
-        assert type(to_label) is str, 'Destination compartment label not string for setting fixed transfer rate'
-        add_unique_tuple_to_list(self.fixed_transfer_rate_flows, (from_label, to_label, self.params[param_label]))
-
-    def set_var_transfer_rate_flow(self, from_label, to_label, var_label):
-        """
-        Set variable inter-compartmental flow - as can be used for setting predictable time-variant inter-compartmental
-        flows (such as scale-up functions) or for those that have to be calculated from the model (such as the force
-        of infection).
-
-        Args:
-            from_label: Compartment that this flow comes from
-            to_label: Compartment that this flow goes into
-            param_label: String of the parameter to be used for setting this transition rate
-        """
-
-        assert type(from_label) is str, 'Origin compartment label not string for setting variable transfer rate'
-        assert type(to_label) is str, 'Destination compartment label not string for setting variable transfer rate'
-        assert type(var_label) is str, 'Function label not string for setting fixed transfer rate'
-        add_unique_tuple_to_list(self.var_transfer_rate_flows, (from_label, to_label, var_label))
-
-    def set_var_entry_rate_flow(self, label, var_label):
-        """
-        Set variable entry rate to model, to be used for new births into the population (and migration if required).
-
-        Args:
-            label: Compartment that this flow goes in to
-            var_label: String of the var to be used for setting this entry rate
-        """
-
-        assert type(label) is str, 'Destination compartment label not string for setting variable transfer rate'
-        assert type(var_label) is str, 'Function label not string for setting variable entry rate'
-        add_unique_tuple_to_list(self.var_entry_rate_flow, (label, var_label))
-
-    def calculate_scaleup_vars(self):
-        """
-        Find the values of the scale-up functions at a specific point in time
-        (to be called within the integration process).
-        """
-
-        for label, fn in self.scaleup_fns.items(): 
-            self.vars[label] = fn(self.time)
-
-    def calculate_vars(self):
-        """
-        Calculate self.vars that only depend on compartment values
-        (i.e. those not pre-specified, such as force of infection)
-        """
-        pass
-
-    def calculate_flows(self):
-        """
-        Main method to calculate changes in all compartment sizes based on flow rate,
-        which should only depend on compartment values and self.vars already calculated in self.calculate_vars.
-        """
-
-        # start from zero for all compartments
-        for label in self.labels:
-            self.flows[label] = 0.
-
-        # birth flows
-        for label, var_label in self.var_entry_rate_flow:
-            self.flows[label] += self.vars[var_label]
-
-        # dynamic transmission flows
-        for from_label, to_label, var_label in self.var_transfer_rate_flows:
-            val = self.compartments[from_label] * self.vars[var_label]
-            self.flows[from_label] -= val
-            self.flows[to_label] += val
-
-        # fixed-rate flows
-        for from_label, to_label, rate in self.fixed_transfer_rate_flows:
-            val = self.compartments[from_label] * rate
-            self.flows[from_label] -= val
-            self.flows[to_label] += val
-
-        # background death flows
-        self.vars['rate_death'] = 0.
-        for label in self.labels:
-            val = self.compartments[label] * self.background_death_rate
-            self.flows[label] -= val
-            self.vars['rate_death'] += val
-
-        # extra infection-related death flows
-        self.vars['rate_infection_death'] = 0.
-        for label, rate in self.infection_death_rate_flows:
-            val = self.compartments[label] * rate
-            self.flows[label] -= val
-            self.vars['rate_infection_death'] += val
-
-    def prepare_vars_and_flows(self):
-        """
-        Calculate all scale-up function, vars and flows during integration
-        """
-
-        # clear previously populated vars dictionary
-        self.vars.clear()
-
-        # calculate vars and flows sequentially
-        self.calculate_scaleup_vars()
-        self.calculate_vars()
-        self.calculate_flows()
-
-    def make_derivate_fn(self):
-        """
-        Create the derivative function for integration
-        """
-
-        def derivative_fn(y, t):
-            self.time = t
-            self.compartments = self.convert_list_to_compartments(y)
-            self.prepare_vars_and_flows()
-            flow_vector = self.convert_compartments_to_list(self.flows)
-            self.checks()
-            return flow_vector
-
-        return derivative_fn
-
-    def init_run(self):
-        """
-        Starting method to integration processes
-        """
-
-        self.set_flows()
-        self.var_labels = None
-        self.soln_array = None
-        self.var_array = None
-        self.flow_array = None
-
-        # check that each compartment has at least one entry flow or exit flow
-        # (i.e. that all compartments are connected to the model)
-        labels_with_entry = [v[0] for v in self.var_entry_rate_flow]
-        labels_with_var_out = [v[0] for v in self.var_transfer_rate_flows]
-        labels_with_var_in = [v[1] for v in self.var_transfer_rate_flows]
-        labels_with_fixed_out = [v[0] for v in self.fixed_transfer_rate_flows]
-        labels_with_fixed_in = [v[1] for v in self.fixed_transfer_rate_flows]
-
-        connected_compartments \
-            = labels_with_entry + labels_with_var_out + labels_with_var_in \
-              + labels_with_fixed_out + labels_with_fixed_in
-
-        for label in self.labels:
-            msg = 'Compartment "%s" doesn\'t have any entry or transfer flows' % label
-            assert label in connected_compartments, msg
-
-    def integrate(self, method='explicit'):
-        """
-        Master integration function to prepare for integration run and then call the process to actually run the
-        integration process according to the process selected in the arguments to this method.
-
-        Args:
-            method: Either 'explicit' or 'scipy' to select the integration process required
-        """
-
-        self.init_run()
-        assert self.times is not None, 'Haven\'t set times yet'
-        derivative = self.make_derivate_fn()
-        y = self.get_init_list()
-        if method == 'explicit':
-            self.integrate_explicit(y, derivative)
-        elif method == 'scipy':
-            if 'scipy' not in sys.modules:
-                raise Exception("scipy module was not loaded")
-            self.soln_array = odeint(derivative, y, self.times)
-        self.calculate_diagnostics()
-
-    def integrate_explicit(self, y, derivative, min_dt=0.05):
-        """
-        Integrate with Euler explicit method
-
-        Args:
-            min_dt:  Minimum time change allowed
-        """
-
-        n_component = len(y)
-        n_time = len(self.times)
-        self.soln_array = numpy.zeros((n_time, n_component))
-
-        time = self.times[0]
-        self.soln_array[0, :] = y
-        for i_time, new_time in enumerate(self.times):
-            while time < new_time:
-                f = derivative(y, time)
-                old_time = time
-                time = time + min_dt
-                dt = min_dt
-                if time > new_time:
-                    dt = new_time - old_time
-                    time = new_time
-                for i in range(n_component):
-                    y[i] = y[i] + dt * f[i]
-                    # hack to avoid errors due to time-step
-                    if y[i] < 0.:
-                        y[i] = 0.
-            if i_time < n_time - 1:
-                self.soln_array[i_time + 1, :] = y
-
-    def calculate_events(self):
-        """
-        Calculates self.events - list of possible stochastic events
-        where each event is a tuple (from_label, to_label, rate)
-
-        If an event is triggered then a single person
-        will be removed from self.compartments[from_label] to
-        self.compartments[to_label]
-
-        If from_label == None, this is an entry event
-        If to_label == None, this is an extinction event
-        """
-
-        self.events = []
-
-        # birth flows
-        for label, var_label in self.var_entry_rate_flow:
-            self.events.append((None, label, self.vars[var_label]))
-
-        # dynamic transmission flows
-        for from_label, to_label, var_label in self.var_transfer_rate_flows:
-            val = self.compartments[from_label] * self.vars[var_label]
-            if val > 0:
-                self.events.append((from_label, to_label, val))
-
-        # fixed-rate flows
-        for from_label, to_label, rate in self.fixed_transfer_rate_flows:
-            val = self.compartments[from_label] * rate
-            if val > 0:
-                self.events.append((from_label, to_label, val))
-
-        # background death flows
-        self.vars['rate_death'] = 0.
-        for label in self.labels:
-            val = self.compartments[label] * self.background_death_rate
-            if val > 0:
-                self.vars['rate_death'] += val
-                self.events.append((label, None, val))
-
-        # extra infection-related death flows
-        self.vars['rate_infection_death'] = 0.
-        for label, rate in self.infection_death_rate_flows:
-            val = self.compartments[label] * rate
-            if val > 0:
-                self.vars['rate_infection_death'] += val
-                self.events.append((label, None, val))
-
-    def integrate_continuous_stochastic(self):
-        """
-        Run a continuous stochastic simulation. This uses the Gillespie algorithm
-        to simulate events
-        """
-
-        self.init_run()
-
-        assert self.times is not None, 'Haven\'t set times yet'
-
-        y = self.get_init_list()
-        self.compartments = self.convert_list_to_compartments(y)
-
-        n_compartment = len(y)
-        n_time = len(self.times)
-        self.soln_array = numpy.zeros((n_time, n_compartment))
-
-        time = self.times[0]
-        self.soln_array[0, :] = y
-        n_sample = 0
-        for i_time, new_time in enumerate(self.times):
-
-            while time < new_time:
-                self.time = time
-                self.calculate_vars()
-                self.calculate_events()
-
-                event_rates = [event[2] for event in self.events]
-                i_event = pick_event(event_rates)
-
-                total_rate = sum(event_rates)
-                dt = old_div(- math.log(random.random()), total_rate)
-
-                from_label, to_label, rate = self.events[i_event]
-                if from_label and to_label:
-                    self.compartments[from_label] -= 1
-                    self.compartments[to_label] += 1
-                elif to_label is None:
-                    # death
-                    self.compartments[from_label] -= 1
-                elif from_label is None:
-                    # birth
-                    self.compartments[to_label] += 1
-
-                self.checks()
-                time += dt
-                n_sample += 1
-
-            if i_time < n_time - 1:
-                y = self.convert_compartments_to_list(self.compartments)
-                self.soln_array[i_time + 1, :] = y
-
-        print("integrate_continuous_stochastic time:%d events:%d" % (time, n_sample))
-
-        self.calculate_diagnostics()
-
-    def integrate_discrete_time_stochastic(self, dt=1):
-        """
-        Run a continuous stochastic simulation. This uses the Tau-leaping
-        extension to the Gillespie algorithm, with a Poisson estimator
-        to estimate multiple events in a time-interval.
-        """
-
-        self.init_run()
-
-        assert self.times is not None, 'Haven\'t set times yet'
-
-        y = self.get_init_list()
-        self.compartments = self.convert_list_to_compartments(y)
-
-        n_compartment = len(y)
-        n_time = len(self.times)
-        self.soln_array = numpy.zeros((n_time, n_compartment))
-
-        time = self.times[0]
-        self.soln_array[0, :] = y
-        for i_time, new_time in enumerate(self.times):
-
-            while time < new_time:
-
-                self.time = time
-                self.calculate_vars()
-                self.calculate_events()
-
-                for event in self.events:
-                    from_label, to_label, rate = event
-
-                    mean = rate * dt
-                    delta_population = numpy.random.poisson(mean, 1)[0]
-
-                    if from_label and to_label:
-                        if delta_population > self.compartments[from_label]:
-                            delta_population = self.compartments[from_label]
-                        self.compartments[from_label] -= delta_population
-                        self.compartments[to_label] += delta_population
-                    elif to_label is None:
-                        # death
-                        if delta_population > self.compartments[from_label]:
-                            delta_population = self.compartments[from_label]
-                        self.compartments[from_label] -= delta_population
-                    elif from_label is None:
-                        # birth
-                        self.compartments[to_label] += delta_population
-
-                self.checks()
-
-                time += dt
-
-            if i_time < n_time - 1:
-                y = self.convert_compartments_to_list(self.compartments)
-                self.soln_array[i_time + 1, :] = y
-
-        self.calculate_diagnostics()
-
-
-    def calculate_diagnostic_vars(self):
-        """
-        Calculate diagnostic vars that can depend on self.flows as well as self.vars calculated in calculate_vars
-        """
-
-        pass
-
-    def calculate_diagnostics(self):
-        """
-        Run diagnostic functions to get outcomes at end of integration
-        """
-
-        # create dictionary of lists of compartment values
-        self.population_soln = {}
-        for label in self.labels:
-            if label in self.population_soln:
-                continue
-            self.population_soln[label] = self.get_compartment_soln(label)
-
-        n_time = len(self.times)
-        for i in range(n_time):
-
-            self.time = self.times[i]
-
-            for label in self.labels:
-                self.compartments[label] = self.population_soln[label][i]
-
-            self.calculate_vars()
-            self.calculate_flows()
-            self.calculate_diagnostic_vars()
-
-            # only set after self.calculate_diagnostic_vars has been run so that we have all var_labels,
-            # including the ones in calculate_diagnostic_vars
-            if self.var_labels is None:
-                self.var_labels = list(self.vars.keys())
-                self.var_array = numpy.zeros((n_time, len(self.var_labels)))
-                self.flow_array = numpy.zeros((n_time, len(self.labels)))
-
-            for i_label, label in enumerate(self.var_labels):
-                self.var_array[i, i_label] = self.vars[label]
-            for i_label, label in enumerate(self.labels):
-                self.flow_array[i, i_label] = self.flows[label]
-
-        # calculate compartment sizes as fractions of population
-        self.fraction_soln = {}
-        for label in self.labels:
-            self.fraction_soln[label] = [
-                old_div(v, t)
-                for v, t
-                in zip(
-                    self.population_soln[label],
-                    self.get_var_soln('population')
-                )
-            ]
-
-    def get_compartment_soln(self, label):
-        """
-        Find the values of a named compartment over the time steps of the integration
-
-        Args:
-            label: String for the name of the compartment of interest
-        Returns:
-            List of values for this compartment's values over time
-        """
-
-        assert self.soln_array is not None, 'calculate_diagnostics has not been run'
-        i_label = self.labels.index(label)
-        return self.soln_array[:, i_label]
-
-    def get_var_soln(self, label):
-        """
-        Find the values of a var over the time steps of the integration
-
-        Args:
-            label: String for the name of the var of interest
-        Returns:
-            List of values for this var's values over time
-        """
-
-        assert self.var_array is not None, 'calculate_diagnostics has not been run'
-        i_label = self.var_labels.index(label)
-        return self.var_array[:, i_label]
-
-    def get_flow_soln(self, label):
-        """
-        Find the values of a compartment's flows over the time steps of the integration
-
-        Args:
-            label: String for the name of the compartment of interest
-        Returns:
-            List of values for this compartment's flows over time
-        """
-
-        assert self.flow_array is not None, 'calculate_diagnostics has not been run'
-        i_label = self.labels.index(label)
-        return self.flow_array[:, i_label]
-
-    def load_state(self, i_time):
-        """
-        Reload the compartmental state of a model from a previous time point
-        (for running alternative scenarios if epidemiological changes have been made from a point in time)
-
-        Args:
-            i_time: The index of the list of times to load from
-        """
-
-        self.time = self.times[i_time]
-        for i_label, label in enumerate(self.labels):
-            self.compartments[label] = \
-                self.soln_array[i_time, i_label]
-        self.calculate_vars()
-
-    def checks(self, error_margin=0.1):
-        """
-        Assertions run during the simulation, should be over-ridden for each model, but given as an example
-
-        Args:
-            error_margin: acceptable difference between target invariants
-        """
-
-        # Check all compartments are positive
-        for label in self.labels:
-            assert self.compartments[label] >= 0.
-
-        # Check population is conserved across compartments
-        # population_change = \
-        #     self.vars['rate_birth'] \
-        #     - self.vars['rate_death'] \
-        #     - self.vars['rate_infection_death']
-        # assert abs(sum(self.flows.values()) - population_change) < error_margin
-
-    def make_graph(self, png):
-        """
-        Use external module (graphviz) to create a flow diagram of the compartmental structure of the model
-
-        Args:
-            png: String for the filename of the file for the diagram to be stored in
-        """
-
-        try:
-            from graphviz import Digraph
-        except:
-            print("Cannot make flow-chart as graphviz was not loaded")
-            return
-
-        styles = {
-            'graph': {
-                'fontsize': '14',
-                'fontname': 'Helvetica',
-                'pad': '0.2',
-            },
-            'nodes': {
-                'fontname': 'Helvetica',
-                'shape': 'box',
-                'style': 'filled, rounded',
-                'fillcolor': '#DDEEFF',
-                'color': '#AABBDD'
-            },
-            'edges': {
-                'style': 'dotted',
-                'arrowhead': 'open',
-                'fontname': 'Helvetica',
-                'fontsize': '8',
-            }
-        }
-
-        def apply_styles(graph, styles):
-            graph.graph_attr.update(
-                ('graph' in styles and styles['graph']) or {}
-            )
-            graph.node_attr.update(
-                ('nodes' in styles and styles['nodes']) or {}
-            )
-            graph.edge_attr.update(
-                ('edges' in styles and styles['edges']) or {}
-            )
-            return graph
-
-        def num_str(f):
-
-            return '%.3g' % f
-
-        self.graph = Digraph(format='png')
-        for label in self.labels:
-            self.graph.node(label)
-        if len(self.infection_death_rate_flows) > 0:
-            self.graph.node('infection_death')
-        for from_label, to_label, var_label in self.var_transfer_rate_flows:
-            self.graph.edge(from_label, to_label, label=var_label)
-        for from_label, to_label, rate in self.fixed_transfer_rate_flows:
-            self.graph.edge(from_label, to_label, label=num_str(rate))
-        if len(self.infection_death_rate_flows) > 0:
-            for label, rate in self.infection_death_rate_flows:
-                self.graph.edge(label, 'infection_death', label=num_str(rate))
-        base, ext = os.path.splitext(png)
-        if ext.lower() != '.png':
-            base = png
-
-        self.graph = apply_styles(self.graph, styles)
-
-        try:
-            self.graph.render(base)
-        except:
-            print("Error running graphviz: probably not installed on your system")
-
-    def check_converged_compartment_fraction(self, label, equil_time, test_fraction_diff):
-        """
-        Numerically determine whether a compartment's proportion has converged to reach an approximate equilibrium
-
-        Args:
-            label: Compartment to check
-            equil_time: Point in time to check at
-            test_fraction_diff: Difference in compartment value below which convergence can be considered
-        Returns:
-            Boolean for whether convergence has occurred
-        """
-
-        self.calculate_diagnostics()
-        times = self.times
-        fraction = self.fraction_soln[label]
-        i = -2
-        max_fraction_diff = 0
-        time_diff = 0
-        while time_diff < equil_time:
-            i -= 1
-            if -i >= len(times):
-                break
-            time_diff = abs(times[-1] - times[i])
-            frac_diff = (fraction[-1] - fraction[i])
-            if abs(frac_diff) > max_fraction_diff:
-                max_fraction_diff = frac_diff
-            if abs(frac_diff) > test_fraction_diff:
-                return False
-        return True
->>>>>>> 7cc3ba38
